--- conflicted
+++ resolved
@@ -22,11 +22,7 @@
       run: |
         python -m pip install --upgrade pip
         pip install pylint 
-<<<<<<< HEAD
-        pip install -e .
-=======
         pip install .
->>>>>>> a44376bb
     - name: Analysing the code with pylint
       run: |
         pylint --disable=invalid-name $(git ls-files '*.py')